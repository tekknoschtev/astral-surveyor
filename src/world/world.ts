// Chunk-based world management for infinite generation
// TypeScript conversion with comprehensive type definitions

// Import dependencies
import { SeededRandom, hashPosition } from '../utils/random.js';
import { Star, Planet, Moon, PlanetTypes, StarTypes } from '../celestial/celestial.js';
import { Nebula, selectNebulaType } from '../celestial/nebulae.js';
import { AsteroidGarden, selectAsteroidGardenType } from '../celestial/asteroids.js';
import { Wormhole, generateWormholePair } from '../celestial/wormholes.js';
import { BlackHole, generateBlackHole } from '../celestial/blackholes.js';
import type { Renderer } from '../graphics/renderer.js';
import type { Camera } from '../camera/camera.js';

// Interface definitions
interface ChunkCoords {
    x: number;
    y: number;
}

interface BackgroundStar {
    x: number;
    y: number;
    brightness: number;
    size: number;
    color: string;
}

interface ParallaxLayer {
    stars: Map<string, BackgroundStar[]>;
    depth: number;
    density: number;
    brightnesRange: [number, number];
    sizeRange: [number, number];
    colors: string[];
}

interface Chunk {
    x: number;
    y: number;
    stars: BackgroundStar[];
    planets: Planet[];
    moons: Moon[];
    celestialStars: Star[];
    nebulae: Nebula[];
    asteroidGardens: AsteroidGarden[];
    wormholes: Wormhole[];
    blackholes: BlackHole[];
}

interface ActiveObjects {
    stars: BackgroundStar[];
    planets: Planet[];
    moons: Moon[];
    celestialStars: Star[];
    nebulae: Nebula[];
    asteroidGardens: AsteroidGarden[];
    wormholes: Wormhole[];
    blackholes: BlackHole[];
}

interface DiscoveryData {
    discovered: boolean;
    timestamp: number;
    starTypeName?: string;
    planetTypeName?: string;
    nebulaType?: string;
<<<<<<< HEAD
    gardenType?: string;
    gardenTypeData?: any;
=======
    nebulaTypeData?: any;
>>>>>>> 82703025
    objectName?: string;
}

interface DiscoveredStar {
    x: number;
    y: number;
    starTypeName: string;
    timestamp: number;
}

interface DiscoveredPlanet {
    x: number | null;
    y: number | null;
    parentStarX: number;
    parentStarY: number;
    planetTypeName: string;
    planetType: any;
    planetIndex: number;
    objectName?: string;
    timestamp: number;
}

interface DiscoveredNebula {
    x: number;
    y: number;
    nebulaType: string;
    nebulaTypeData: {
        name: string;
        colors?: string[];
    };
    objectName?: string;
    timestamp: number;
}

interface DiscoveredAsteroidGarden {
    x: number;
    y: number;
    gardenType: string;
    gardenTypeData: {
        name: string;
        colors?: string[];
    };
    objectName?: string;
    timestamp: number;
}

interface DiscoveredMoon {
    x: number;
    y: number;
    parentPlanetX: number;
    parentPlanetY: number;
    timestamp: number;
}

interface DiscoveredWormhole {
    x: number;
    y: number;
    wormholeId: string;
    designation: 'alpha' | 'beta';
    pairId: string;
    twinX: number;
    twinY: number;
    objectName?: string;
    timestamp: number;
}

interface CompanionWeight {
    type: any;
    weight: number;
}

export class ChunkManager {
    chunkSize: number;
    loadRadius: number;
    activeChunks: Map<string, Chunk>;
    discoveredObjects: Map<string, DiscoveryData>;

    constructor() {
        this.chunkSize = 1000; // 1000x1000 pixel chunks
        this.loadRadius = 1; // Load chunks in 3x3 grid around player
        this.activeChunks = new Map(); // Key: "x,y", Value: chunk data
        this.discoveredObjects = new Map(); // Key: "objId", Value: discovery state
    }

    getChunkCoords(worldX: number, worldY: number): ChunkCoords {
        return {
            x: Math.floor(worldX / this.chunkSize),
            y: Math.floor(worldY / this.chunkSize)
        };
    }

    getChunkKey(chunkX: number, chunkY: number): string {
        return `${chunkX},${chunkY}`;
    }

    getObjectId(x: number, y: number, type: string, object?: any): string {
        // For orbiting planets, use parent star position plus planet index for stable unique ID
        if (object && object.type === 'planet' && object.parentStar && object.planetIndex !== undefined) {
            const starX = Math.floor(object.parentStar.x);
            const starY = Math.floor(object.parentStar.y);
            return `${type}_${starX}_${starY}_planet_${object.planetIndex}`;
        }
        
        // For orbiting moons, use parent planet position plus moon index for stable unique ID
        if (object && object.type === 'moon' && object.parentPlanet && object.moonIndex !== undefined) {
            const planetX = Math.floor(object.parentPlanet.x);
            const planetY = Math.floor(object.parentPlanet.y);
            return `${type}_${planetX}_${planetY}_moon_${object.moonIndex}`;
        }
        
        // For regular objects, use their position
        return `${type}_${Math.floor(x)}_${Math.floor(y)}`;
    }

    generateChunk(chunkX: number, chunkY: number): Chunk {
        const chunkKey = this.getChunkKey(chunkX, chunkY);
        if (this.activeChunks.has(chunkKey)) {
            return this.activeChunks.get(chunkKey)!;
        }

        const chunk: Chunk = {
            x: chunkX,
            y: chunkY,
            stars: [],
            planets: [],
            moons: [], // Discoverable moons orbiting planets
            celestialStars: [], // Discoverable stars (different from background stars)
            nebulae: [], // Beautiful gas clouds for tranquil exploration
            asteroidGardens: [], // Scattered fields of glittering rocks
            wormholes: [], // Extremely rare spacetime anomalies for FTL travel
            blackholes: [] // Ultra-rare cosmic phenomena with universe reset
        };

        // Generate stars for this chunk
        const starSeed = hashPosition(chunkX * this.chunkSize, chunkY * this.chunkSize) ^ 0x12345678;
        const starRng = new SeededRandom(starSeed);
        const starCount = starRng.nextInt(40, 80); // 40-80 stars per chunk

        for (let i = 0; i < starCount; i++) {
            const x = chunkX * this.chunkSize + starRng.nextFloat(0, this.chunkSize);
            const y = chunkY * this.chunkSize + starRng.nextFloat(0, this.chunkSize);
            
            chunk.stars.push({
                x: x,
                y: y,
                brightness: starRng.nextFloat(0.2, 1.0),
                size: starRng.next() > 0.9 ? 2 : 1,
                color: starRng.choice(['#ffffff', '#ffddaa', '#aaddff', '#ffaa88', '#88aaff'])
            });
        }

        // Generate star systems for this chunk (stars with orbiting planets)
        const starSystemSeed = hashPosition(chunkX * this.chunkSize, chunkY * this.chunkSize) ^ 0x87654321;
        const starSystemRng = new SeededRandom(starSystemSeed);
        // Reduce star system density for more exploration - most chunks will be empty space
        const starSystemRoll = starSystemRng.nextFloat(0, 1);
        let starSystemCount: number;
        
        if (starSystemRoll < 0.92) {
            starSystemCount = 0; // 92% chance of empty chunk (even more space to explore with larger orbits)
        } else {
            starSystemCount = 1; // 8% chance of having a star system
        }

        for (let i = 0; i < starSystemCount; i++) {
            // Improved star system placement to eliminate vertical line patterns
            const margin = 250; // Margin for larger star systems with epic outer planet orbits
            
            // Use separate RNG instances for X and Y to break correlation
            const positionSeed = starSystemSeed + i * 1000000; // Unique seed per star system
            const xRng = new SeededRandom(positionSeed ^ 0xAAAA5555); // XOR for X coordinate
            const yRng = new SeededRandom(positionSeed ^ 0x5555AAAA); // Different XOR for Y coordinate
            
            // Generate multiple candidate positions and select the best one
            let bestX: number, bestY: number, bestScore = -1;
            const candidates = 3; // Try 3 different positions
            
            for (let attempt = 0; attempt < candidates; attempt++) {
                // Add extra randomization to break patterns
                const subSeed = attempt * 12345;
                xRng.setSeed((positionSeed ^ 0xAAAA5555 ^ subSeed) % 2147483647);
                yRng.setSeed((positionSeed ^ 0x5555AAAA ^ subSeed) % 2147483647);
                
                const candidateX = chunkX * this.chunkSize + xRng.nextFloat(margin, this.chunkSize - margin);
                const candidateY = chunkY * this.chunkSize + yRng.nextFloat(margin, this.chunkSize - margin);
                
                // Score this position based on distance from other star systems
                const score = this.scoreStarSystemPosition(candidateX, candidateY, chunkX, chunkY);
                
                if (score > bestScore) {
                    bestX = candidateX;
                    bestY = candidateY;
                    bestScore = score;
                }
            }
            
            const starX = bestX!;
            const starY = bestY!;
            
            // Determine star type based on rarity distribution
            const starType = this.selectStarType(starSystemRng);
            
            // Check for binary system generation (10% chance)
            const binaryChance = starSystemRng.nextFloat(0, 1);
            const isBinary = binaryChance < 0.10; // 10% chance for binary systems
            
            // Create the primary star with the selected type
            const star = new Star(starX, starY, starType);
            star.initWithSeed(starSystemRng, starType);
            
            // Add binary companion if this is a binary system
            if (isBinary) {
                // Generate companion star properties
                const companionDistance = starSystemRng.nextFloat(150, 300); // Distance between stars
                const companionAngle = starSystemRng.nextFloat(0, Math.PI * 2); // Random angle
                const companionX = starX + Math.cos(companionAngle) * companionDistance;
                const companionY = starY + Math.sin(companionAngle) * companionDistance;
                
                // Companion is usually smaller/different type
                const companionType = this.selectCompanionStarType(starSystemRng, starType);
                const companionStar = new Star(companionX, companionY, companionType);
                companionStar.initWithSeed(starSystemRng, companionType);
                
                // Add both stars to the chunk
                chunk.celestialStars.push(star);
                chunk.celestialStars.push(companionStar);
            } else {
                // Single star system
                chunk.celestialStars.push(star);
            }
            
            // Generate planets for this star system with weighted distribution (0-12 planets)
            // Weighted to favor 2-5 planets per star for realistic systems
            const planetRoll = starSystemRng.nextFloat(0, 1);
            let planetCount: number;
            
            if (planetRoll < 0.10) {
                planetCount = 0; // 10% chance - empty system
            } else if (planetRoll < 0.25) {
                planetCount = 1; // 15% chance - single planet
            } else if (planetRoll < 0.85) {
                planetCount = starSystemRng.nextInt(2, 5); // 60% chance - 2-5 planets (most common)
            } else if (planetRoll < 0.97) {
                planetCount = starSystemRng.nextInt(6, 8); // 12% chance - 6-8 planets (solar system-like)
            } else {
                planetCount = starSystemRng.nextInt(9, 12); // 3% chance - 9-12 planets (massive system)
            }
            
            for (let j = 0; j < planetCount; j++) {
                // Calculate orbital distance based on planet index and star size
                const minDistance = star.radius + 60; // Minimum safe distance from star
                
                // Scale orbital distance with much more dramatic variation for speed differences
                // Inner planets much closer, outer planets can have truly massive orbits
                // With 92% empty chunks and 250px margins, we can support much larger systems
                let orbitalDistance: number;
                
                if (j === 0) {
                    // First planet: very close to star for fast orbit
                    orbitalDistance = minDistance + starSystemRng.nextFloat(10, 40);
                } else if (j === 1) {
                    // Second planet: moderate distance
                    orbitalDistance = minDistance + starSystemRng.nextFloat(60, 120);
                } else if (j === 2) {
                    // Third planet: further out
                    orbitalDistance = minDistance + starSystemRng.nextFloat(150, 250);
                } else {
                    // Outer planets: massive orbits with exponential spacing for epic systems
                    const baseDistance = minDistance + 250 + (j - 2) * starSystemRng.nextFloat(150, 300);
                    orbitalDistance = Math.min(baseDistance, 800); // Much larger max distance for epic outer planets
                }
                
                // Random starting angle for this planet
                const orbitalAngle = starSystemRng.nextFloat(0, Math.PI * 2);
                
                // Individual orbital speed calculation with fresh randomness for each planet
                // Kepler's laws: closer planets orbit significantly faster
                const planetSeed = starSystemSeed ^ (j * 0xA5A5A5A5) ^ 0xDEADBEEF; // Unique seed for each planet
                const planetRng = new SeededRandom(planetSeed);
                
                const baseSpeed = 0.08; // radians per second (more perceptible motion)
                
                // Stronger inverse relationship with distance for more dramatic speed differences
                // Using a more pronounced power relationship to make speed differences very visible
                const distanceSpeedFactor = Math.pow(120 / orbitalDistance, 2.0); // More dramatic Kepler's law
                
                // Individual randomness for each planet (±30% variation, less random more physics-based)
                const randomSpeedFactor = planetRng.nextFloat(0.7, 1.3);
                
                const orbitalSpeed = baseSpeed * distanceSpeedFactor * randomSpeedFactor;
                
                // Calculate initial position based on orbital parameters
                const planetX = starX + Math.cos(orbitalAngle) * orbitalDistance;
                const planetY = starY + Math.sin(orbitalAngle) * orbitalDistance;
                
                // Determine planet type based on orbital distance and star characteristics
                const planetType = this.selectPlanetType(starSystemRng, orbitalDistance, star);
                
                // Create the planet with orbital properties and type
                const planet = new Planet(planetX, planetY, star, orbitalDistance, orbitalAngle, orbitalSpeed, planetType);
                planet.initWithSeed(starSystemRng, star, orbitalDistance, orbitalAngle, orbitalSpeed, planetType, j);
                
                // Add planet to both the star's planet list and the chunk
                star.addPlanet(planet);
                chunk.planets.push(planet);
                
                // Generate moons for this planet based on rarity rules
                this.generateMoonsForPlanet(planet, starSystemRng, chunk);
            }
        }

        // Generate nebulae for this chunk (separate from star systems)
        this.generateNebulaeForChunk(chunkX, chunkY, chunk);
        
        // Generate asteroid gardens for this chunk
        this.generateAsteroidGardensForChunk(chunkX, chunkY, chunk);
        
        // Generate wormholes for this chunk (extremely rare)
        this.generateWormholesForChunk(chunkX, chunkY, chunk);
        
        // Generate black holes for this chunk (ultra-rare - cosmic reset points)
        this.generateBlackHolesForChunk(chunkX, chunkY, chunk);

        this.activeChunks.set(chunkKey, chunk);
        return chunk;
    }

    selectPlanetType(rng: SeededRandom, orbitalDistance: number, star: Star): any {
        // Create weighted selection based on orbital distance and star characteristics
        const minDistance = star.radius + 60;
        const relativeDistance = (orbitalDistance - minDistance) / 800; // Normalize to 0-1 range
        
        // Base probabilities based on distance from star
        let probabilities: Record<string, number> = {};
        
        if (relativeDistance < 0.2) {
            // Very close to star - hot planets more likely
            probabilities = {
                ROCKY: 0.5,
                VOLCANIC: 0.25,
                DESERT: 0.2,
                OCEAN: 0.03,
                FROZEN: 0.01,
                GAS_GIANT: 0.01,
                EXOTIC: 0.001
            };
        } else if (relativeDistance < 0.4) {
            // Close to star - temperate zone
            probabilities = {
                ROCKY: 0.35,
                OCEAN: 0.25,
                DESERT: 0.2,
                VOLCANIC: 0.1,
                GAS_GIANT: 0.05,
                FROZEN: 0.03,
                EXOTIC: 0.02
            };
        } else if (relativeDistance < 0.7) {
            // Medium distance - gas giants more common
            probabilities = {
                GAS_GIANT: 0.3,
                ROCKY: 0.25,
                OCEAN: 0.15,
                FROZEN: 0.15,
                DESERT: 0.1,
                VOLCANIC: 0.03,
                EXOTIC: 0.02
            };
        } else {
            // Far from star - frozen worlds dominate
            probabilities = {
                FROZEN: 0.4,
                GAS_GIANT: 0.25,
                ROCKY: 0.2,
                OCEAN: 0.1,
                DESERT: 0.02,
                VOLCANIC: 0.01,
                EXOTIC: 0.02
            };
        }
        
        // Apply star type modifiers to create realistic stellar systems
        probabilities = this.applyStarTypeModifiers(probabilities, star.starType, relativeDistance);
        
        // Apply global rarity modifiers to ensure overall distribution matches design
        const globalModifiers: Record<string, number> = {};
        for (const [typeName, typeData] of Object.entries(PlanetTypes)) {
            globalModifiers[typeName] = typeData.rarity;
        }
        
        // Combine distance-based probabilities with global rarity
        const finalProbabilities: Record<string, number> = {};
        let totalWeight = 0;
        
        for (const typeName of Object.keys(PlanetTypes)) {
            const distanceProb = probabilities[typeName] || 0.01;
            const globalRarity = globalModifiers[typeName];
            finalProbabilities[typeName] = distanceProb * globalRarity;
            totalWeight += finalProbabilities[typeName];
        }
        
        // Normalize probabilities
        for (const typeName of Object.keys(finalProbabilities)) {
            finalProbabilities[typeName] /= totalWeight;
        }
        
        // Select planet type using weighted random selection
        const roll = rng.nextFloat(0, 1);
        let cumulativeProbability = 0;
        
        for (const [typeName, probability] of Object.entries(finalProbabilities)) {
            cumulativeProbability += probability;
            if (roll <= cumulativeProbability) {
                return PlanetTypes[typeName];
            }
        }
        
        // Fallback to rocky planet if something goes wrong
        return PlanetTypes.ROCKY;
    }

    selectStarType(rng: SeededRandom): any {
        // Use weighted random selection based on star type rarity
        const roll = rng.nextFloat(0, 1);
        let cumulativeProbability = 0;
        
        // Order by rarity for proper cumulative distribution
        const starTypeOrder = [
            'G_TYPE',    // 30%
            'K_TYPE',    // 25% 
            'M_TYPE',    // 25%
            'RED_GIANT', // 10%
            'BLUE_GIANT',// 5%
            'WHITE_DWARF',// 4%
            'NEUTRON_STAR'// 1%
        ];
        
        for (const typeName of starTypeOrder) {
            const starType = StarTypes[typeName];
            cumulativeProbability += starType.rarity;
            if (roll <= cumulativeProbability) {
                return starType;
            }
        }
        
        // Fallback to G-type star if something goes wrong
        return StarTypes.G_TYPE;
    }

    applyStarTypeModifiers(probabilities: Record<string, number>, starType: any, relativeDistance: number): Record<string, number> {
        // Create a copy to avoid modifying the original
        const modifiedProbs = { ...probabilities };
        
        // Apply star-specific modifiers based on temperature and characteristics
        switch (starType) {
            case StarTypes.BLUE_GIANT:
                // Very hot, massive stars - harsh conditions
                modifiedProbs.VOLCANIC *= 2.0;  // More volcanic worlds due to intense radiation
                modifiedProbs.DESERT *= 1.5;    // More desert worlds
                modifiedProbs.OCEAN *= 0.3;     // Much fewer ocean worlds (water boiled away)
                modifiedProbs.FROZEN *= 0.1;    // Almost no frozen worlds
                modifiedProbs.EXOTIC *= 1.8;    // More exotic conditions
                break;
                
            case StarTypes.RED_GIANT:
                // Evolved star - expanded habitable zone but unstable
                modifiedProbs.ROCKY *= 0.8;     // Fewer rocky worlds (atmosphere stripped)
                modifiedProbs.VOLCANIC *= 1.3;  // More volcanic activity from stellar variation
                modifiedProbs.DESERT *= 1.4;    // More desert worlds
                modifiedProbs.OCEAN *= 0.6;     // Fewer stable ocean worlds
                modifiedProbs.EXOTIC *= 1.5;    // Unusual conditions from stellar evolution
                break;
                
            case StarTypes.M_TYPE:
                // Red dwarf - cool, stable, long-lived
                modifiedProbs.OCEAN *= 1.4;     // More stable ocean worlds
                modifiedProbs.FROZEN *= 1.3;    // Extended frozen zone
                modifiedProbs.VOLCANIC *= 0.7;  // Less volcanic activity
                modifiedProbs.DESERT *= 0.8;    // Fewer desert worlds
                if (relativeDistance > 0.3) {   // In outer regions especially
                    modifiedProbs.FROZEN *= 1.8;
                }
                break;
                
            case StarTypes.WHITE_DWARF:
                // Dense, hot remnant - unique conditions
                modifiedProbs.ROCKY *= 1.5;     // More rocky survivors
                modifiedProbs.EXOTIC *= 3.0;    // Much more exotic conditions
                modifiedProbs.OCEAN *= 0.2;     // Very few ocean worlds
                modifiedProbs.GAS_GIANT *= 0.1; // Gas giants mostly dispersed
                modifiedProbs.VOLCANIC *= 0.5;  // Less active volcanism
                break;
                
            case StarTypes.NEUTRON_STAR:
                // Extreme conditions - mostly exotic/rocky survivors
                modifiedProbs.EXOTIC *= 5.0;    // Extreme exotic conditions
                modifiedProbs.ROCKY *= 2.0;     // Dense rocky survivors
                modifiedProbs.OCEAN *= 0.05;    // Almost no oceans survive
                modifiedProbs.GAS_GIANT *= 0.02; // Gas giants stripped away
                modifiedProbs.FROZEN *= 0.1;    // Radiation prevents freezing
                modifiedProbs.VOLCANIC *= 0.3;  // Limited volcanic activity
                modifiedProbs.DESERT *= 0.3;    // Surfaces modified by radiation
                break;
                
            case StarTypes.K_TYPE:
                // Orange dwarf - stable, slightly cooler than sun
                modifiedProbs.OCEAN *= 1.2;     // Slightly more ocean worlds
                modifiedProbs.FROZEN *= 1.1;    // Slightly more frozen worlds
                modifiedProbs.VOLCANIC *= 0.9;  // Slightly less volcanic
                break;
                
            case StarTypes.G_TYPE:
            default:
                // Sun-like star - baseline, no major modifications
                // This is our reference case
                break;
        }
        
        return modifiedProbs;
    }

    updateActiveChunks(playerX: number, playerY: number): void {
        const playerChunk = this.getChunkCoords(playerX, playerY);
        const requiredChunks = new Set<string>();

        // Determine which chunks should be loaded
        for (let dx = -this.loadRadius; dx <= this.loadRadius; dx++) {
            for (let dy = -this.loadRadius; dy <= this.loadRadius; dy++) {
                const chunkX = playerChunk.x + dx;
                const chunkY = playerChunk.y + dy;
                const chunkKey = this.getChunkKey(chunkX, chunkY);
                requiredChunks.add(chunkKey);
                
                // Generate chunk if it doesn't exist
                this.generateChunk(chunkX, chunkY);
            }
        }

        // Unload distant chunks to save memory
        for (const [chunkKey] of this.activeChunks) {
            if (!requiredChunks.has(chunkKey)) {
                this.activeChunks.delete(chunkKey);
            }
        }
    }

    // Public method to access chunks for gravitational lensing preview
    getChunk(chunkKey: string): Chunk | undefined {
        return this.activeChunks.get(chunkKey);
    }

    // Generate a chunk if it doesn't exist (used for preview system)
    ensureChunkExists(chunkX: number, chunkY: number): void {
        this.generateChunk(chunkX, chunkY);
    }

    getAllActiveObjects(): ActiveObjects {
        const objects: ActiveObjects = { stars: [], planets: [], moons: [], celestialStars: [], nebulae: [], asteroidGardens: [], wormholes: [], blackholes: [] };
        
        for (const chunk of this.activeChunks.values()) {
            objects.stars.push(...chunk.stars);
            objects.planets.push(...chunk.planets);
            objects.moons.push(...chunk.moons);
            objects.celestialStars.push(...chunk.celestialStars);
            objects.nebulae.push(...chunk.nebulae);
            objects.asteroidGardens.push(...chunk.asteroidGardens);
            objects.wormholes.push(...chunk.wormholes);
            objects.blackholes.push(...chunk.blackholes);
        }

        return objects;
    }

    markObjectDiscovered(object: any, objectName?: string): void {
        const objId = this.getObjectId(object.x, object.y, object.type, object);
        const discoveryData: DiscoveryData = {
            discovered: true,
            timestamp: Date.now()
        };
        
        // Store type information for persistent display
        if (object.type === 'star' && object.starTypeName) {
            discoveryData.starTypeName = object.starTypeName;
        } else if (object.type === 'planet' && object.planetTypeName) {
            discoveryData.planetTypeName = object.planetTypeName;
        } else if (object.type === 'nebula' && object.nebulaType) {
            discoveryData.nebulaType = object.nebulaType;
<<<<<<< HEAD
        } else if (object.type === 'asteroids' && object.gardenType) {
            discoveryData.gardenType = object.gardenType;
            discoveryData.gardenTypeData = object.gardenTypeData;
=======
            discoveryData.nebulaTypeData = object.nebulaTypeData;
>>>>>>> 82703025
        }
        
        // Store the generated name if provided
        if (objectName) {
            discoveryData.objectName = objectName;
        }
        
        this.discoveredObjects.set(objId, discoveryData);
        object.discovered = true;
    }

    isObjectDiscovered(object: any): boolean {
        const objId = this.getObjectId(object.x, object.y, object.type, object);
        return this.discoveredObjects.has(objId);
    }

    restoreDiscoveryState(objects: any[]): void {
        for (const obj of objects) {
            if (this.isObjectDiscovered(obj)) {
                obj.discovered = true;
            }
        }
    }

    getDiscoveredStars(): DiscoveredStar[] {
        const discoveredStars: DiscoveredStar[] = [];
        
        // Get all discovered objects that are stars
        for (const [objId, discoveryData] of this.discoveredObjects) {
            if (objId.startsWith('star_')) {
                // Extract coordinates from object ID
                const parts = objId.split('_');
                if (parts.length >= 3) {
                    const x = parseFloat(parts[1]);
                    const y = parseFloat(parts[2]);
                    
                    // Find the star in active chunks or reconstruct minimal data
                    let starData: DiscoveredStar | null = null;
                    
                    // Check if star is in currently active chunks
                    for (const chunk of this.activeChunks.values()) {
                        for (const star of chunk.celestialStars) {
                            if (Math.floor(star.x) === Math.floor(x) && Math.floor(star.y) === Math.floor(y)) {
                                starData = {
                                    x: star.x,
                                    y: star.y,
                                    starTypeName: star.starTypeName,
                                    timestamp: discoveryData.timestamp
                                };
                                break;
                            }
                        }
                        if (starData) break;
                    }
                    
                    // If not in active chunks, use stored discovery data
                    if (!starData) {
                        // Use stored star type from discovery data, fallback to regeneration if not available
                        let starTypeName = discoveryData.starTypeName;
                        
                        if (!starTypeName) {
                            // Fallback: regenerate star type deterministically
                            const chunkX = Math.floor(x / this.chunkSize);
                            const chunkY = Math.floor(y / this.chunkSize);
                            const starSystemSeed = hashPosition(chunkX * this.chunkSize, chunkY * this.chunkSize) + 2;
                            const starSystemRng = new SeededRandom(starSystemSeed);
                            const starType = this.selectStarType(starSystemRng);
                            starTypeName = starType.name;
                        }
                        
                        starData = {
                            x: x,
                            y: y,
                            starTypeName: starTypeName!,
                            timestamp: discoveryData.timestamp
                        };
                    }
                    
                    discoveredStars.push(starData);
                }
            }
        }
        
        return discoveredStars;
    }
    
    getDiscoveredMoons(): DiscoveredMoon[] {
        const discoveredMoons: DiscoveredMoon[] = [];
        
        // Get all discovered objects that are moons
        for (const [objId, discoveryData] of this.discoveredObjects) {
            if (objId.startsWith('moon_')) {
                // Extract coordinates from object ID
                const parts = objId.split('_');
                if (parts.length >= 3) {
                    const planetX = parseFloat(parts[1]);
                    const planetY = parseFloat(parts[2]);
                    
                    // Find the moon in active chunks
                    let moonData: DiscoveredMoon | null = null;
                    
                    for (const chunk of this.activeChunks.values()) {
                        for (const moon of chunk.moons) {
                            if (moon.parentPlanet && 
                                Math.floor(moon.parentPlanet.x) === Math.floor(planetX) && 
                                Math.floor(moon.parentPlanet.y) === Math.floor(planetY)) {
                                moonData = {
                                    x: moon.x,
                                    y: moon.y,
                                    parentPlanetX: moon.parentPlanet.x,
                                    parentPlanetY: moon.parentPlanet.y,
                                    timestamp: discoveryData.timestamp
                                };
                                break;
                            }
                        }
                        if (moonData) break;
                    }
                    
                    if (moonData) {
                        discoveredMoons.push(moonData);
                    }
                }
            }
        }
        
        return discoveredMoons;
    }

    getDiscoveredPlanets(): DiscoveredPlanet[] {
        const discoveredPlanets: DiscoveredPlanet[] = [];
        
        // Get all discovered objects that are planets
        for (const [objId, discoveryData] of this.discoveredObjects) {
            if (objId.startsWith('planet_') && objId.includes('_planet_')) {
                // Parse the planet ID format: planet_{starX}_{starY}_planet_{planetIndex}
                const parts = objId.split('_');
                if (parts.length >= 5) {
                    const starX = parseFloat(parts[1]);
                    const starY = parseFloat(parts[2]);
                    const planetIndex = parseInt(parts[4]);
                    
                    // Find the planet in active chunks or reconstruct minimal data
                    let planetData: DiscoveredPlanet | null = null;
                    
                    // Check if planet is in currently active chunks
                    for (const chunk of this.activeChunks.values()) {
                        for (const star of chunk.celestialStars) {
                            if (Math.floor(star.x) === Math.floor(starX) && Math.floor(star.y) === Math.floor(starY)) {
                                // Found the parent star, look for the planet
                                if (star.planets && star.planets[planetIndex]) {
                                    const planet = star.planets[planetIndex];
                                    planetData = {
                                        x: planet.x,
                                        y: planet.y,
                                        parentStarX: star.x,
                                        parentStarY: star.y,
                                        planetTypeName: planet.planetTypeName,
                                        planetType: planet.planetType,
                                        planetIndex: planetIndex,
                                        objectName: discoveryData.objectName,
                                        timestamp: discoveryData.timestamp
                                    };
                                }
                                break;
                            }
                        }
                        if (planetData) break;
                    }
                    
                    // If not in active chunks, use stored discovery data
                    if (!planetData) {
                        // Use stored planet type from discovery data
                        let planetTypeName = discoveryData.planetTypeName;
                        let planetType = null;
                        
                        if (planetTypeName) {
                            // Find the planet type object
                            planetType = Object.values(PlanetTypes).find(type => type.name === planetTypeName);
                        }
                        
                        if (!planetTypeName || !planetType) {
                            // Fallback: regenerate planet type deterministically if needed
                            // This would require recreating the star system, but for now skip incomplete data
                            continue;
                        }
                        
                        planetData = {
                            x: null, // Position would need to be recalculated from orbital data
                            y: null,
                            parentStarX: starX,
                            parentStarY: starY,
                            planetTypeName: planetTypeName,
                            planetType: planetType,
                            planetIndex: planetIndex,
                            objectName: discoveryData.objectName,
                            timestamp: discoveryData.timestamp
                        };
                    }
                    
                    if (planetData) {
                        discoveredPlanets.push(planetData);
                    }
                }
            }
        }
        
        return discoveredPlanets;
    }

    getDiscoveredNebulae(): DiscoveredNebula[] {
        const discoveredNebulae: DiscoveredNebula[] = [];
        
        // Get all discovered objects that are nebulae  
        for (const [objId, discoveryData] of this.discoveredObjects) {
            if (objId.startsWith('nebula_')) {
                // Extract coordinates from nebula ID 
                // Format: nebula_x_y (from getObjectId)
                const parts = objId.split('_');
                if (parts.length >= 3) {
                    const nebulaX = parseInt(parts[1]);
                    const nebulaY = parseInt(parts[2]);
                    
                    // Find the nebula in active chunks or reconstruct minimal data
                    let nebulaData: DiscoveredNebula | null = null;
                    
                    // Check if nebula is in currently active chunks
                    const nebula = this.findNebulaByPosition(nebulaX, nebulaY);
                    if (nebula) {
                        nebulaData = {
                            x: nebula.x,
                            y: nebula.y,
                            nebulaType: nebula.nebulaType,
                            nebulaTypeData: nebula.nebulaTypeData,
                            objectName: discoveryData.objectName,
                            timestamp: discoveryData.timestamp
                        };
                    }
                    
                    // If not in active chunks, use stored discovery data
                    if (!nebulaData) {
                        // Use stored nebula type from discovery data, fallback to regeneration if not available
                        let nebulaType = discoveryData.nebulaType;
                        let nebulaTypeData = discoveryData.nebulaTypeData;
                        
                        if (!nebulaType) {
                            // Fallback: regenerate nebula type deterministically
                            const chunkX = Math.floor(nebulaX / this.chunkSize);
                            const chunkY = Math.floor(nebulaY / this.chunkSize);
                            const nebulaeSeed = hashPosition(chunkX * this.chunkSize, chunkY * this.chunkSize) ^ 0xABCDEF01;
                            const nebulaeRng = new SeededRandom(nebulaeSeed);
                            
                            // Regenerate nebula type using the same logic as in generateNebulaeForChunk
                            const nebulaTypes = ['emission', 'reflection', 'planetary', 'dark'];
                            nebulaType = nebulaTypes[nebulaeRng.nextInt(0, nebulaTypes.length - 1)];
                            
                            // Generate basic type data
                            nebulaTypeData = {
                                name: `${nebulaType.charAt(0).toUpperCase()}${nebulaType.slice(1)} Nebula`,
                                colors: this.getBasicNebulaColors(nebulaType)
                            };
                        }
                        
                        nebulaData = {
                            x: nebulaX,
                            y: nebulaY,
                            nebulaType: nebulaType!,
                            nebulaTypeData: nebulaTypeData,
                            objectName: discoveryData.objectName,
                            timestamp: discoveryData.timestamp
                        };
                    }
                    
                    if (nebulaData) {
                        discoveredNebulae.push(nebulaData);
                    }
                }
            }
        }
        
        // Sort by discovery time (most recent first)
        discoveredNebulae.sort((a, b) => b.timestamp - a.timestamp);
        console.log(`[ChunkManager] getDiscoveredNebulae returning ${discoveredNebulae.length} nebulae`);
        return discoveredNebulae;
    }

    getDiscoveredWormholes(): DiscoveredWormhole[] {
        const discoveredWormholes: DiscoveredWormhole[] = [];
        
        // Get all discovered objects that are wormholes
        for (const [objId, discoveryData] of this.discoveredObjects) {
            if (objId.startsWith('wormhole_')) {
                // Extract coordinates and designation from wormhole ID
                // Format: wormhole_x_y_designation (from getObjectId)
                const parts = objId.split('_');
                if (parts.length >= 4) {
                    const wormholeX = parseInt(parts[1]);
                    const wormholeY = parseInt(parts[2]);
                    const designation = parts[3] as 'alpha' | 'beta';
                    const wormhole = this.findWormholeByPosition(wormholeX, wormholeY, designation);
                
                    if (wormhole) {
                        const wormholeData: DiscoveredWormhole = {
                            x: wormhole.x,
                            y: wormhole.y,
                            wormholeId: wormhole.wormholeId,
                            designation: wormhole.designation,
                            pairId: wormhole.pairId,
                            twinX: wormhole.twinX,
                            twinY: wormhole.twinY,
                            objectName: discoveryData.objectName,
                            timestamp: discoveryData.timestamp
                        };
                        
                        discoveredWormholes.push(wormholeData);
                    }
                }
            }
        }
        
        // Sort by discovery time (most recent first)
        discoveredWormholes.sort((a, b) => b.timestamp - a.timestamp);
        console.log(`[ChunkManager] getDiscoveredWormholes returning ${discoveredWormholes.length} wormholes`);
        return discoveredWormholes;
    }

    getDiscoveredAsteroidGardens(): DiscoveredAsteroidGarden[] {
        const discoveredAsteroidGardens: DiscoveredAsteroidGarden[] = [];
        
        // Get all discovered objects that are asteroid gardens  
        for (const [objId, discoveryData] of this.discoveredObjects) {
            if (objId.startsWith('asteroids_') && discoveryData.gardenType) {
                // Extract coordinates from asteroid garden ID 
                // Format: asteroids_x_y (from getObjectId)
                const parts = objId.split('_');
                if (parts.length >= 3) {
                    const gardenX = parseInt(parts[1]);
                    const gardenY = parseInt(parts[2]);
                    const garden = this.findAsteroidGardenByPosition(gardenX, gardenY);
                
                    if (garden) {
                        const gardenData: DiscoveredAsteroidGarden = {
                            x: garden.x,
                            y: garden.y,
                            gardenType: garden.gardenType,
                            gardenTypeData: garden.gardenTypeData,
                            objectName: discoveryData.objectName,
                            timestamp: discoveryData.timestamp
                        };
                        
                        discoveredAsteroidGardens.push(gardenData);
                    } else {
                        // Fallback for asteroid gardens in inactive chunks 
                        // Use stored discovery data with basic color scheme
                        const fallbackGardenData: DiscoveredAsteroidGarden = {
                            x: gardenX,
                            y: gardenY,
                            gardenType: discoveryData.gardenType!,
                            gardenTypeData: discoveryData.gardenTypeData || {
                                name: discoveryData.gardenType! + ' Asteroid Garden',
                                colors: this.getBasicGardenColors(discoveryData.gardenType!)
                            },
                            objectName: discoveryData.objectName,
                            timestamp: discoveryData.timestamp
                        };
                        
                        discoveredAsteroidGardens.push(fallbackGardenData);
                        console.log(`[ChunkManager] Using fallback data for asteroid garden at (${gardenX}, ${gardenY}) - chunk not active`);
                    }
                }
            }
        }
        
        // Sort by discovery time (most recent first)
        discoveredAsteroidGardens.sort((a, b) => b.timestamp - a.timestamp);
        console.log(`[ChunkManager] getDiscoveredAsteroidGardens returning ${discoveredAsteroidGardens.length} asteroid gardens`);
        return discoveredAsteroidGardens;
    }

    // Helper method to find a nebula by its position in active chunks  
    private findNebulaByPosition(x: number, y: number): any | null {
        for (const chunk of this.activeChunks.values()) {
            for (const nebula of chunk.nebulae) {
                // Check if nebula position matches (using floor to match getObjectId)
                if (Math.floor(nebula.x) === x && Math.floor(nebula.y) === y) {
                    return nebula;
                }
            }
        }
        return null;
    }

    // Helper method to find a wormhole by its position and designation in active chunks
    private findWormholeByPosition(x: number, y: number, designation: 'alpha' | 'beta'): any | null {
        for (const chunk of this.activeChunks.values()) {
            for (const wormhole of chunk.wormholes) {
                // Check if wormhole position and designation match (using floor to match getObjectId)
                if (Math.floor(wormhole.x) === x && Math.floor(wormhole.y) === y && wormhole.designation === designation) {
                    return wormhole;
                }
            }
        }
        return null;
    }

    // Helper method to find an asteroid garden by its position in active chunks
    private findAsteroidGardenByPosition(x: number, y: number): any | null {
        for (const chunk of this.activeChunks.values()) {
            for (const garden of chunk.asteroidGardens) {
                // Check if asteroid garden position matches (using floor to match getObjectId)
                if (Math.floor(garden.x) === x && Math.floor(garden.y) === y) {
                    return garden;
                }
            }
        }
        return null;
    }

    // Helper method to get basic colors for asteroid garden types (fallback when chunk not active)
    private getBasicGardenColors(gardenType: string): string[] {
        const basicColors: Record<string, string[]> = {
            metallic: ['#8c8c8c', '#a0a0a0', '#7a7a7a'],
            crystalline: ['#e8e8ff', '#d0d0ff', '#c0c0ff'],
            icy: ['#e0f0ff', '#c0e0ff', '#a0d0ff'],
            rare_minerals: ['#ffd700', '#ffcc00', '#ffaa00'],
            volcanic: ['#cc4400', '#aa3300', '#882200'],
            organic: ['#6b4423', '#8b5a3c', '#5a3a1a']
        };
        return basicColors[gardenType] || ['#888888', '#999999', '#777777'];
    }
    
    // Score a potential star system position based on distance from existing systems
    scoreStarSystemPosition(x: number, y: number, currentChunkX: number, currentChunkY: number): number {
        const minDistance = 1200; // Minimum distance between star systems
        const preferredDistance = 1800; // Preferred distance for optimal spacing
        
        let score = 1.0; // Start with perfect score
        
        // Check neighboring chunks for existing star systems
        for (let dx = -2; dx <= 2; dx++) {
            for (let dy = -2; dy <= 2; dy++) {
                const neighborChunkX = currentChunkX + dx;
                const neighborChunkY = currentChunkY + dy;
                const chunkKey = this.getChunkKey(neighborChunkX, neighborChunkY);
                const chunk = this.activeChunks.get(chunkKey);
                
                // If chunk exists, check distances to its star systems
                if (chunk && chunk.celestialStars) {
                    for (const star of chunk.celestialStars) {
                        const distance = Math.sqrt(Math.pow(x - star.x, 2) + Math.pow(y - star.y, 2));
                        
                        // Penalize positions too close to existing systems
                        if (distance < minDistance) {
                            score *= 0.1; // Heavy penalty for violating minimum distance
                        } else if (distance < preferredDistance) {
                            // Gradual penalty for being closer than preferred
                            const penalty = (distance - minDistance) / (preferredDistance - minDistance);
                            score *= (0.3 + 0.7 * penalty);
                        }
                        // Positions at preferred distance or farther get no penalty
                    }
                }
            }
        }
        
        return score;
    }
    
    // Generate moons for a planet based on rarity rules
    generateMoonsForPlanet(planet: Planet, rng: SeededRandom, chunk: Chunk): void {
        // Determine moon probability based on planet type and size
        let moonChance = 0;
        let maxMoons = 0;
        
        // Gas giants have the highest chance of moons
        if (planet.planetType === PlanetTypes.GAS_GIANT) {
            moonChance = 0.6; // 60% chance
            maxMoons = 4;
        }
        // Large rocky/ocean planets can have moons
        else if ((planet.planetType === PlanetTypes.ROCKY || planet.planetType === PlanetTypes.OCEAN) && planet.radius > 15) {
            moonChance = 0.25; // 25% chance for large planets
            maxMoons = 2;
        }
        // Other planet types have low chance of moons
        else {
            moonChance = 0.10; // 10% chance
            maxMoons = 1;
        }
        
        // Roll for moon generation
        if (rng.nextFloat(0, 1) > moonChance) {
            return; // No moons for this planet
        }
        
        // Determine number of moons
        const moonCount = rng.nextInt(1, maxMoons);
        
        for (let i = 0; i < moonCount; i++) {
            // Calculate moon orbital parameters
            const minDistance = planet.radius + 15; // Minimum safe distance from planet
            const maxDistance = planet.radius + 50; // Maximum distance (closer than planets)
            const orbitalDistance = rng.nextFloat(minDistance, maxDistance);
            
            // Random starting angle
            const orbitalAngle = rng.nextFloat(0, Math.PI * 2);
            
            // Fast orbital speed (complete orbit in 10-30 seconds)
            const baseSpeed = 0.2; // Base speed in radians per second
            const speedVariation = rng.nextFloat(0.7, 1.3); // ±30% variation
            const orbitalSpeed = baseSpeed * speedVariation;
            
            // Calculate initial position
            const moonX = planet.x + Math.cos(orbitalAngle) * orbitalDistance;
            const moonY = planet.y + Math.sin(orbitalAngle) * orbitalDistance;
            
            // Create the moon
            const moon = new Moon(moonX, moonY, planet, orbitalDistance, orbitalAngle, orbitalSpeed);
            moon.initWithSeed(rng, planet, orbitalDistance, orbitalAngle, orbitalSpeed, i);
            
            // Add moon to the chunk
            chunk.moons.push(moon);
        }
    }
    
    // Select appropriate companion star type for binary systems
    selectCompanionStarType(rng: SeededRandom, primaryStarType: any): any {
        // Companion stars are typically smaller than the primary
        // Create weighted distribution favoring smaller star types
        const companionWeights: CompanionWeight[] = [];
        
        // If primary is a giant, companion is usually a dwarf
        if (primaryStarType === StarTypes.RED_GIANT || primaryStarType === StarTypes.BLUE_GIANT) {
            companionWeights.push(
                { type: StarTypes.M_TYPE, weight: 0.4 },
                { type: StarTypes.K_TYPE, weight: 0.3 },
                { type: StarTypes.G_TYPE, weight: 0.2 },
                { type: StarTypes.WHITE_DWARF, weight: 0.1 }
            );
        }
        // If primary is main sequence, companion can be similar or smaller
        else if (primaryStarType === StarTypes.G_TYPE || primaryStarType === StarTypes.K_TYPE) {
            companionWeights.push(
                { type: StarTypes.M_TYPE, weight: 0.5 },
                { type: StarTypes.K_TYPE, weight: 0.3 },
                { type: StarTypes.G_TYPE, weight: 0.2 }
            );
        }
        // If primary is M-type, companion is usually also M-type or white dwarf
        else if (primaryStarType === StarTypes.M_TYPE) {
            companionWeights.push(
                { type: StarTypes.M_TYPE, weight: 0.7 },
                { type: StarTypes.WHITE_DWARF, weight: 0.3 }
            );
        }
        // For exotic primaries, use diverse companions
        else {
            companionWeights.push(
                { type: StarTypes.M_TYPE, weight: 0.4 },
                { type: StarTypes.K_TYPE, weight: 0.3 },
                { type: StarTypes.WHITE_DWARF, weight: 0.3 }
            );
        }
        
        // Select companion based on weighted distribution
        const totalWeight = companionWeights.reduce((sum, item) => sum + item.weight, 0);
        let randomValue = rng.nextFloat(0, totalWeight);
        
        for (const item of companionWeights) {
            randomValue -= item.weight;
            if (randomValue <= 0) {
                return item.type;
            }
        }
        
        // Fallback to M-type if something goes wrong
        return StarTypes.M_TYPE;
    }
    
    // Generate nebulae for a chunk - independent of star systems for varied placement
    generateNebulaeForChunk(chunkX: number, chunkY: number, chunk: Chunk): void {
        // Use separate seed for nebulae generation to avoid correlation with star systems
        const nebulaeSeed = hashPosition(chunkX * this.chunkSize, chunkY * this.chunkSize) ^ 0xABCDEF01;
        const nebulaeRng = new SeededRandom(nebulaeSeed);
        
        // Lower probability for nebulae - they should be special discoveries
        // Most chunks (95%) will have no nebulae for sense of wonder when found
        const nebulaeRoll = nebulaeRng.nextFloat(0, 1);
        let nebulaeCount: number;
        
        if (nebulaeRoll < 0.95) {
            nebulaeCount = 0; // 95% chance of no nebulae
        } else if (nebulaeRoll < 0.98) {
            nebulaeCount = 1; // 3% chance of 1 nebula
        } else {
            nebulaeCount = nebulaeRng.nextInt(1, 2); // 2% chance of 1-2 nebulae (rare clusters)
        }
        
        for (let i = 0; i < nebulaeCount; i++) {
            // Position nebulae with margin to ensure they fit within chunk
            const margin = 300; // Larger margin for nebulae since they can be quite large
            const nebulaX = chunkX * this.chunkSize + nebulaeRng.nextFloat(margin, this.chunkSize - margin);
            const nebulaY = chunkY * this.chunkSize + nebulaeRng.nextFloat(margin, this.chunkSize - margin);
            
            // Select nebula type based on rarity
            const nebulaType = selectNebulaType(nebulaeRng);
            
            // Create the nebula
            const nebula = new Nebula(nebulaX, nebulaY, nebulaType, nebulaeRng);
            
            // Add to chunk
            chunk.nebulae.push(nebula);
        }
    }
    
    // Generate asteroid gardens for a chunk - scattered fields for exploration
    generateAsteroidGardensForChunk(chunkX: number, chunkY: number, chunk: Chunk): void {
        // Use separate seed for asteroid generation to avoid correlation with other objects
        const asteroidSeed = hashPosition(chunkX * this.chunkSize, chunkY * this.chunkSize) ^ 0x456789AB;
        const asteroidRng = new SeededRandom(asteroidSeed);
        
        // Moderate probability for asteroid gardens - more common than nebulae but still special
        // Most chunks (85%) will have no asteroid gardens, creating anticipation for discovery
        const asteroidRoll = asteroidRng.nextFloat(0, 1);
        let asteroidCount: number;
        
        if (asteroidRoll < 0.85) {
            asteroidCount = 0; // 85% chance of no asteroid gardens
        } else if (asteroidRoll < 0.95) {
            asteroidCount = 1; // 10% chance of 1 asteroid garden
        } else {
            asteroidCount = asteroidRng.nextInt(1, 2); // 5% chance of 1-2 asteroid gardens (rare multiple fields)
        }
        
        for (let i = 0; i < asteroidCount; i++) {
            // Position asteroid gardens with margin to ensure they fit within chunk
            // Use larger margin since asteroid gardens can be quite spread out
            const margin = 250; 
            const asteroidX = chunkX * this.chunkSize + asteroidRng.nextFloat(margin, this.chunkSize - margin);
            const asteroidY = chunkY * this.chunkSize + asteroidRng.nextFloat(margin, this.chunkSize - margin);
            
            // Avoid placing asteroid gardens too close to existing star systems
            // This ensures they feel like independent discoveries rather than orbital debris
            let validPosition = true;
            for (const star of chunk.celestialStars) {
                const distance = Math.sqrt(
                    Math.pow(asteroidX - star.x, 2) + Math.pow(asteroidY - star.y, 2)
                );
                if (distance < 400) { // Minimum distance from stars
                    validPosition = false;
                    break;
                }
            }
            
            // If too close to a star system, try a different position (simple retry)
            if (!validPosition) {
                const retryX = chunkX * this.chunkSize + asteroidRng.nextFloat(margin, this.chunkSize - margin);
                const retryY = chunkY * this.chunkSize + asteroidRng.nextFloat(margin, this.chunkSize - margin);
                
                // Check retry position
                validPosition = true;
                for (const star of chunk.celestialStars) {
                    const distance = Math.sqrt(
                        Math.pow(retryX - star.x, 2) + Math.pow(retryY - star.y, 2)
                    );
                    if (distance < 400) {
                        validPosition = false;
                        break;
                    }
                }
                
                // If retry also fails, skip this asteroid garden (maintain quality over quantity)
                if (!validPosition) {
                    continue;
                }
                
                // Use retry position
                const asteroidGarden = new AsteroidGarden(retryX, retryY, selectAsteroidGardenType(asteroidRng), asteroidRng);
                chunk.asteroidGardens.push(asteroidGarden);
            } else {
                // Original position is valid
                const asteroidGarden = new AsteroidGarden(asteroidX, asteroidY, selectAsteroidGardenType(asteroidRng), asteroidRng);
                chunk.asteroidGardens.push(asteroidGarden);
            }
        }
    }

    // Generate wormholes for a chunk - extremely rare spacetime anomalies
    generateWormholesForChunk(chunkX: number, chunkY: number, chunk: Chunk): void {
        // Use separate seed for wormhole generation to avoid correlation with other objects
        const wormholeSeed = hashPosition(chunkX * this.chunkSize, chunkY * this.chunkSize) ^ 0x789ABCDE;
        const wormholeRng = new SeededRandom(wormholeSeed);
        
        // Ultra-rare probability for wormholes - creating true sense of wonder when found
        // 99.95% of chunks will have no wormholes (approximately 1 every 2000 chunks)
        const wormholeRoll = wormholeRng.nextFloat(0, 1);
        
        if (wormholeRoll >= 0.0005) {
            return; // No wormhole in this chunk (99.95% of the time)
        }
        
        // This chunk gets a wormhole! Generate its pair location
        // Use deterministic algorithm to ensure pairs always exist
        const wormholeId = this.generateWormholeId(chunkX, chunkY, wormholeRng);
        const pairLocation = this.generateWormholePairLocation(chunkX, chunkY, wormholeRng);
        
        // Position wormhole within this chunk with good margin
        const margin = 300; // Large margin to ensure wormholes don't conflict with other objects
        const wormholeX = chunkX * this.chunkSize + wormholeRng.nextFloat(margin, this.chunkSize - margin);
        const wormholeY = chunkY * this.chunkSize + wormholeRng.nextFloat(margin, this.chunkSize - margin);
        
        // Ensure wormhole is far enough from star systems (they are cosmic-scale phenomena)
        let validPosition = true;
        for (const star of chunk.celestialStars) {
            const distance = Math.sqrt(
                Math.pow(wormholeX - star.x, 2) + Math.pow(wormholeY - star.y, 2)
            );
            if (distance < 500) { // Minimum 500px from star systems
                validPosition = false;
                break;
            }
        }
        
        // If position conflicts with star system, try alternative position
        let finalX = wormholeX;
        let finalY = wormholeY;
        
        if (!validPosition) {
            // Try placing at chunk edge instead (wormholes as boundary phenomena)
            const edgeChoice = wormholeRng.nextInt(0, 4);
            const edgeMargin = 100;
            
            switch (edgeChoice) {
                case 0: // Top edge
                    finalX = chunkX * this.chunkSize + wormholeRng.nextFloat(edgeMargin, this.chunkSize - edgeMargin);
                    finalY = chunkY * this.chunkSize + edgeMargin;
                    break;
                case 1: // Right edge
                    finalX = (chunkX + 1) * this.chunkSize - edgeMargin;
                    finalY = chunkY * this.chunkSize + wormholeRng.nextFloat(edgeMargin, this.chunkSize - edgeMargin);
                    break;
                case 2: // Bottom edge
                    finalX = chunkX * this.chunkSize + wormholeRng.nextFloat(edgeMargin, this.chunkSize - edgeMargin);
                    finalY = (chunkY + 1) * this.chunkSize - edgeMargin;
                    break;
                case 3: // Left edge
                    finalX = chunkX * this.chunkSize + edgeMargin;
                    finalY = chunkY * this.chunkSize + wormholeRng.nextFloat(edgeMargin, this.chunkSize - edgeMargin);
                    break;
            }
        }
        
        // Generate the wormhole pair
        const [alphaWormhole, betaWormhole] = generateWormholePair(
            finalX, finalY, 
            pairLocation.x, pairLocation.y, 
            wormholeId, 
            wormholeRng
        );
        
        // Add the local wormhole to this chunk
        chunk.wormholes.push(alphaWormhole);
        
        // Store pair information for future chunk generation
        this.pendingWormholePairs.set(wormholeId, {
            localWormhole: alphaWormhole,
            remoteWormhole: betaWormhole,
            remoteChunkX: Math.floor(pairLocation.x / this.chunkSize),
            remoteChunkY: Math.floor(pairLocation.y / this.chunkSize)
        });
    }
    
    private generateWormholeId(chunkX: number, chunkY: number, rng: SeededRandom): string {
        // Generate unique but predictable wormhole ID
        const baseId = Math.abs(hashPosition(chunkX, chunkY)) % 9999;
        return `WH-${baseId.toString().padStart(4, '0')}`;
    }
    
    private generateWormholePairLocation(chunkX: number, chunkY: number, rng: SeededRandom): { x: number, y: number } {
        // Generate distant but deterministic pair location
        // Ensure pairs are separated by significant distance (multiple chunks)
        const minDistance = this.chunkSize * 5; // At least 5 chunks away
        const maxDistance = this.chunkSize * 20; // At most 20 chunks away
        
        const angle = rng.nextFloat(0, Math.PI * 2);
        const distance = rng.nextFloat(minDistance, maxDistance);
        
        const originX = (chunkX + 0.5) * this.chunkSize;
        const originY = (chunkY + 0.5) * this.chunkSize;
        
        const pairX = originX + Math.cos(angle) * distance;
        const pairY = originY + Math.sin(angle) * distance;
        
        return { x: pairX, y: pairY };
    }
    
    // Store for managing wormhole pairs across chunks
    private pendingWormholePairs = new Map<string, {
        localWormhole: Wormhole,
        remoteWormhole: Wormhole,
        remoteChunkX: number,
        remoteChunkY: number
    }>();

    // Generate black holes for a chunk - ultra-rare cosmic phenomena
    generateBlackHolesForChunk(chunkX: number, chunkY: number, chunk: Chunk): void {
        // Use separate seed for black hole generation to avoid correlation with other objects
        const blackHoleSeed = hashPosition(chunkX * this.chunkSize, chunkY * this.chunkSize) ^ 0xABCDEF01;
        const blackHoleRng = new SeededRandom(blackHoleSeed);
        
        // Ultra-rare chance: 0.0001% (1 in 1,000,000 chance)  
        // This means roughly 1 black hole every 1,000,000 chunks
        const blackHoleChance = 0.000001;
        
        if (blackHoleRng.next() > blackHoleChance) {
            return; // No black hole in this chunk
        }
        
        console.log(`🕳️ Generating ultra-rare BLACK HOLE in chunk (${chunkX}, ${chunkY})!`);
        
        // Position black hole in chunk center for maximum isolation
        // Black holes need significant space due to their massive gravitational influence
        const centerX = chunkX * this.chunkSize + (this.chunkSize / 2);
        const centerY = chunkY * this.chunkSize + (this.chunkSize / 2);
        
        // Check for conflicts with existing celestial objects
        let hasConflict = false;
        const minDistance = 2000; // 2000px minimum distance from any major object
        
        // Check celestial stars in this chunk
        for (const star of chunk.celestialStars) {
            const distance = Math.sqrt(Math.pow(star.x - centerX, 2) + Math.pow(star.y - centerY, 2));
            if (distance < minDistance) {
                hasConflict = true;
                break;
            }
        }
        
        // Check neighboring chunks for conflicts (black holes dominate large areas)
        if (!hasConflict) {
            const checkRadius = 3; // Check 3x3 grid of chunks around this one
            for (let dx = -checkRadius; dx <= checkRadius; dx++) {
                for (let dy = -checkRadius; dy <= checkRadius; dy++) {
                    const neighborChunkX = chunkX + dx;
                    const neighborChunkY = chunkY + dy;
                    const neighborKey = this.getChunkKey(neighborChunkX, neighborChunkY);
                    
                    if (this.activeChunks.has(neighborKey)) {
                        const neighborChunk = this.activeChunks.get(neighborKey)!;
                        
                        // Check for celestial stars in neighbor chunks
                        for (const star of neighborChunk.celestialStars) {
                            const distance = Math.sqrt(Math.pow(star.x - centerX, 2) + Math.pow(star.y - centerY, 2));
                            if (distance < minDistance) {
                                hasConflict = true;
                                break;
                            }
                        }
                        
                        // Check for other black holes in neighbor chunks
                        for (const blackHole of neighborChunk.blackholes) {
                            const distance = Math.sqrt(Math.pow(blackHole.x - centerX, 2) + Math.pow(blackHole.y - centerY, 2));
                            if (distance < minDistance * 2) { // Black holes need even more space from each other
                                hasConflict = true;
                                break;
                            }
                        }
                        
                        if (hasConflict) break;
                    }
                }
                if (hasConflict) break;
            }
        }
        
        if (hasConflict) {
            console.log(`🕳️ Black hole generation cancelled due to proximity to existing objects in chunk (${chunkX}, ${chunkY})`);
            return;
        }
        
        // Generate the black hole - most are stellar mass, very few supermassive
        const blackHole = generateBlackHole(centerX, centerY, blackHoleRng);
        
        // Add the black hole to this chunk
        chunk.blackholes.push(blackHole);
        
        console.log(`🕳️ BLACK HOLE generated successfully at (${centerX.toFixed(0)}, ${centerY.toFixed(0)}) - Type: ${blackHole.blackHoleTypeName}`);
    }

    // Clear all chunks and discovered objects (for universe reset)
    clearAllChunks(): void {
        this.activeChunks.clear();
        this.discoveredObjects.clear();
        console.log('🌌 All chunks cleared for universe regeneration');
    }
    
    // Helper method to get basic nebula colors for fallback reconstruction
    private getBasicNebulaColors(nebulaType: string): string[] {
        const colorSchemes: Record<string, string[]> = {
            'emission': ['#ff6b6b', '#ff8e53', '#ff6b9d'],
            'reflection': ['#4ecdc4', '#45b7d1', '#96ceb4'],
            'planetary': ['#a8e6cf', '#7fcdcd', '#81ecec'],
            'dark': ['#2c3e50', '#34495e', '#4a6741']
        };
        
        return colorSchemes[nebulaType] || colorSchemes['emission'];
    }
}

// Infinite starfield using chunk-based generation with parallax layers
export class InfiniteStarField {
    chunkManager: ChunkManager;
    parallaxLayers: ParallaxLayer[];
    lastCameraX: number;
    lastCameraY: number;

    constructor(chunkManager: ChunkManager) {
        this.chunkManager = chunkManager;
        
        // Initialize parallax layers with different depths and movement speeds
        this.parallaxLayers = [
            {
                stars: new Map(), // Key: "x,y", Value: star array for that position
                depth: 0.1,       // Very distant stars, move 10% of camera speed
                density: 0.3,     // Lower density for distant stars
                brightnesRange: [0.1, 0.3], // Dimmer distant stars
                sizeRange: [1, 1], // Small distant stars
                colors: ['#666688', '#555577', '#444466'] // Dimmer colors
            },
            {
                stars: new Map(),
                depth: 0.3,       // Mid-distance stars, move 30% of camera speed
                density: 0.5,
                brightnesRange: [0.2, 0.5],
                sizeRange: [1, 1],
                colors: ['#888899', '#7788aa', '#6677bb']
            },
            {
                stars: new Map(),
                depth: 0.6,       // Closer stars, move 60% of camera speed
                density: 0.7,
                brightnesRange: [0.3, 0.7],
                sizeRange: [1, 2],
                colors: ['#aabbcc', '#99aadd', '#88bbee']
            }
        ];
        
        // Track camera position for parallax calculations
        this.lastCameraX = 0;
        this.lastCameraY = 0;
    }

    // Generate parallax stars for a given screen region
    generateParallaxStars(layer: ParallaxLayer, regionX: number, regionY: number, regionSize: number): BackgroundStar[] {
        const regionKey = `${regionX},${regionY}`;
        
        if (layer.stars.has(regionKey)) {
            return layer.stars.get(regionKey)!;
        }
        
        // Use seeded random based on region position and layer depth
        const seed = hashPosition(regionX, regionY) ^ Math.floor(layer.depth * 1000000);
        const rng = new SeededRandom(seed);
        
        const stars: BackgroundStar[] = [];
        const starCount = Math.floor(regionSize * regionSize * layer.density / 100000); // Density per 100k pixels
        
        for (let i = 0; i < starCount; i++) {
            stars.push({
                x: regionX + rng.nextFloat(0, regionSize),
                y: regionY + rng.nextFloat(0, regionSize),
                brightness: rng.nextFloat(layer.brightnesRange[0], layer.brightnesRange[1]),
                size: rng.nextInt(layer.sizeRange[0], layer.sizeRange[1]),
                color: rng.choice(layer.colors)
            });
        }
        
        layer.stars.set(regionKey, stars);
        return stars;
    }

    render(renderer: Renderer, camera: Camera): void {
        const { canvas } = renderer;
        
        // Render parallax background layers first (back to front)
        this.renderParallaxLayers(renderer, camera);
        
        // Then render the original chunk-based stars (these are "foreground" stars)
        this.renderChunkStars(renderer, camera);
        
        // Update camera tracking
        this.lastCameraX = camera.x;
        this.lastCameraY = camera.y;
    }
    
    renderParallaxLayers(renderer: Renderer, camera: Camera): void {
        const { canvas } = renderer;
        const regionSize = 2000; // Size of each parallax region
        
        // Calculate which regions we need to cover the screen for each parallax layer
        for (const layer of this.parallaxLayers) {
            // Calculate effective camera position for this depth layer
            const effectiveCameraX = camera.x * layer.depth;
            const effectiveCameraY = camera.y * layer.depth;
            
            // Determine region bounds to cover screen
            const leftRegion = Math.floor((effectiveCameraX - canvas.width * 0.5) / regionSize) * regionSize;
            const rightRegion = Math.floor((effectiveCameraX + canvas.width * 0.5) / regionSize) * regionSize;
            const topRegion = Math.floor((effectiveCameraY - canvas.height * 0.5) / regionSize) * regionSize;
            const bottomRegion = Math.floor((effectiveCameraY + canvas.height * 0.5) / regionSize) * regionSize;
            
            // Generate and render stars for each needed region
            for (let regionX = leftRegion; regionX <= rightRegion; regionX += regionSize) {
                for (let regionY = topRegion; regionY <= bottomRegion; regionY += regionSize) {
                    const stars = this.generateParallaxStars(layer, regionX, regionY, regionSize);
                    
                    for (const star of stars) {
                        // Convert star world position to screen position using effective camera
                        const screenX = canvas.width * 0.5 + (star.x - effectiveCameraX);
                        const screenY = canvas.height * 0.5 + (star.y - effectiveCameraY);
                        
                        // Only render stars that are on screen (with margin)
                        if (screenX >= -10 && screenX <= canvas.width + 10 && 
                            screenY >= -10 && screenY <= canvas.height + 10) {
                            
                            // Calculate alpha based on brightness
                            const alpha = Math.floor(star.brightness * 255).toString(16).padStart(2, '0');
                            const colorWithAlpha = star.color + alpha;
                            
                            if (star.size > 1) {
                                renderer.drawCircle(screenX, screenY, star.size, colorWithAlpha);
                            } else {
                                renderer.drawPixel(screenX, screenY, colorWithAlpha);
                            }
                        }
                    }
                }
            }
        }
    }
    
    renderChunkStars(renderer: Renderer, camera: Camera): void {
        const { canvas } = renderer;
        const activeObjects = this.chunkManager.getAllActiveObjects();
        
        for (const star of activeObjects.stars) {
            const [screenX, screenY] = camera.worldToScreen(star.x, star.y, canvas.width, canvas.height);
            
            // Only render stars that are on screen (with some margin)
            if (screenX >= -10 && screenX <= canvas.width + 10 && 
                screenY >= -10 && screenY <= canvas.height + 10) {
                
                // Calculate alpha based on brightness
                const alpha = Math.floor(star.brightness * 255).toString(16).padStart(2, '0');
                const colorWithAlpha = star.color + alpha;
                
                if (star.size > 1) {
                    renderer.drawCircle(screenX, screenY, star.size, colorWithAlpha);
                } else {
                    renderer.drawPixel(screenX, screenY, colorWithAlpha);
                }
            }
        }
    }
}<|MERGE_RESOLUTION|>--- conflicted
+++ resolved
@@ -64,12 +64,9 @@
     starTypeName?: string;
     planetTypeName?: string;
     nebulaType?: string;
-<<<<<<< HEAD
+    nebulaTypeData?: any;
     gardenType?: string;
     gardenTypeData?: any;
-=======
-    nebulaTypeData?: any;
->>>>>>> 82703025
     objectName?: string;
 }
 
@@ -657,13 +654,10 @@
             discoveryData.planetTypeName = object.planetTypeName;
         } else if (object.type === 'nebula' && object.nebulaType) {
             discoveryData.nebulaType = object.nebulaType;
-<<<<<<< HEAD
+            discoveryData.nebulaTypeData = object.nebulaTypeData;
         } else if (object.type === 'asteroids' && object.gardenType) {
             discoveryData.gardenType = object.gardenType;
             discoveryData.gardenTypeData = object.gardenTypeData;
-=======
-            discoveryData.nebulaTypeData = object.nebulaTypeData;
->>>>>>> 82703025
         }
         
         // Store the generated name if provided
