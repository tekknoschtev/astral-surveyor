--- conflicted
+++ resolved
@@ -129,19 +129,6 @@
     pairId: string;
     twinX: number;
     twinY: number;
-    objectName?: string;
-    timestamp: number;
-}
-
-interface DiscoveredAsteroidGarden {
-    x: number;
-    y: number;
-    gardenType: string;
-    gardenTypeData?: {
-        name: string;
-        colors?: string[];
-        accentColors?: string[];
-    };
     objectName?: string;
     timestamp: number;
 }
@@ -908,38 +895,6 @@
                             objectName: discoveryData.objectName,
                             timestamp: discoveryData.timestamp
                         };
-<<<<<<< HEAD
-                    } else {
-                        // Fallback: use stored nebula type from discovery data
-                        let nebulaType = discoveryData.nebulaType;
-                        
-                        if (!nebulaType) {
-                            // If no stored nebula type, regenerate deterministically as last resort
-                            // This should rarely happen with properly saved data
-                            const chunkX = Math.floor(nebulaX / this.chunkSize);
-                            const chunkY = Math.floor(nebulaY / this.chunkSize);
-                            const nebulaeSeed = hashPosition(chunkX * this.chunkSize, chunkY * this.chunkSize) ^ 0xABCDEF01;
-                            const nebulaeRng = new SeededRandom(nebulaeSeed);
-                            
-                            // This is a simplified approximation - we can't perfectly recreate the exact RNG state
-                            // without knowing which nebula number this was in the chunk generation sequence
-                            nebulaType = selectNebulaType(nebulaeRng);
-                        }
-                        
-                        nebulaData = {
-                            x: nebulaX,
-                            y: nebulaY,
-                            nebulaType: nebulaType,
-                            nebulaTypeData: {
-                                name: nebulaType,
-                                colors: undefined // Will be looked up by the rendering system
-                            },
-                            objectName: discoveryData.objectName,
-                            timestamp: discoveryData.timestamp
-                        };
-                    }
-                    
-=======
                     }
                     
                     // If not in active chunks, use stored discovery data
@@ -976,7 +931,6 @@
                         };
                     }
                     
->>>>>>> b9403dde
                     if (nebulaData) {
                         discoveredNebulae.push(nebulaData);
                     }
@@ -1002,14 +956,10 @@
                     const wormholeX = parseInt(parts[1]);
                     const wormholeY = parseInt(parts[2]);
                     const designation = parts[3] as 'alpha' | 'beta';
-                    
-                    // Find the wormhole in active chunks or reconstruct minimal data
-                    let wormholeData: DiscoveredWormhole | null = null;
-                    
-                    // Check if wormhole is in currently active chunks
                     const wormhole = this.findWormholeByPosition(wormholeX, wormholeY, designation);
+                
                     if (wormhole) {
-                        wormholeData = {
+                        const wormholeData: DiscoveredWormhole = {
                             x: wormhole.x,
                             y: wormhole.y,
                             wormholeId: wormhole.wormholeId,
@@ -1020,28 +970,7 @@
                             objectName: discoveryData.objectName,
                             timestamp: discoveryData.timestamp
                         };
-                    } else {
-                        // Fallback: reconstruct basic wormhole data (simplified for now)
-                        // TODO: Implement full deterministic wormhole reconstruction including pair location
-                        // For now, provide minimal data to keep wormhole visible on map
-                        const chunkX = Math.floor(wormholeX / this.chunkSize);
-                        const chunkY = Math.floor(wormholeY / this.chunkSize);
-                        const fallbackWormholeId = `wh-${chunkX}-${chunkY}`;
                         
-                        wormholeData = {
-                            x: wormholeX,
-                            y: wormholeY,
-                            wormholeId: fallbackWormholeId,
-                            designation: designation,
-                            pairId: `${fallbackWormholeId}-${designation === 'alpha' ? 'α' : 'β'}`,
-                            twinX: 0, // TODO: Calculate deterministically
-                            twinY: 0, // TODO: Calculate deterministically
-                            objectName: discoveryData.objectName,
-                            timestamp: discoveryData.timestamp
-                        };
-                    }
-                    
-                    if (wormholeData) {
                         discoveredWormholes.push(wormholeData);
                     }
                 }
@@ -1056,43 +985,6 @@
     getDiscoveredAsteroidGardens(): DiscoveredAsteroidGarden[] {
         const discoveredAsteroidGardens: DiscoveredAsteroidGarden[] = [];
         
-<<<<<<< HEAD
-        // Get all discovered objects that are asteroid gardens
-        for (const [objId, discoveryData] of this.discoveredObjects) {
-            if (objId.startsWith('asteroids_')) {
-                // Extract coordinates from asteroid garden ID
-                // Format: asteroids_x_y (from getObjectId)
-                const parts = objId.split('_');
-                if (parts.length >= 3) {
-                    const asteroidX = parseInt(parts[1]);
-                    const asteroidY = parseInt(parts[2]);
-                    
-                    // Find the asteroid garden in active chunks or reconstruct minimal data
-                    let asteroidData: DiscoveredAsteroidGarden | null = null;
-                    
-                    // Check if asteroid garden is in currently active chunks
-                    const asteroidGarden = this.findAsteroidGardenByPosition(asteroidX, asteroidY);
-                    if (asteroidGarden) {
-                        asteroidData = {
-                            x: asteroidGarden.x,
-                            y: asteroidGarden.y,
-                            gardenType: asteroidGarden.gardenType,
-                            gardenTypeData: asteroidGarden.gardenTypeData,
-                            objectName: discoveryData.objectName,
-                            timestamp: discoveryData.timestamp
-                        };
-                    } else {
-                        // Fallback: provide basic asteroid garden data to keep it visible on map
-                        // We could store gardenType in discoveryData in the future for full reconstruction
-                        asteroidData = {
-                            x: asteroidX,
-                            y: asteroidY,
-                            gardenType: 'metallic', // Default fallback type
-                            gardenTypeData: {
-                                name: 'Asteroid Garden',
-                                colors: ['#8c8c8c', '#a0a0a0'],
-                                accentColors: ['#ffffff', '#e6e6e6']
-=======
         // Get all discovered objects that are asteroid gardens  
         for (const [objId, discoveryData] of this.discoveredObjects) {
             if (objId.startsWith('asteroids_') && discoveryData.gardenType) {
@@ -1125,21 +1017,13 @@
                             gardenTypeData: discoveryData.gardenTypeData || {
                                 name: discoveryData.gardenType! + ' Asteroid Garden',
                                 colors: this.getBasicGardenColors(discoveryData.gardenType!)
->>>>>>> b9403dde
                             },
                             objectName: discoveryData.objectName,
                             timestamp: discoveryData.timestamp
                         };
-<<<<<<< HEAD
-                    }
-                    
-                    if (asteroidData) {
-                        discoveredAsteroidGardens.push(asteroidData);
-=======
                         
                         discoveredAsteroidGardens.push(fallbackGardenData);
                         console.log(`[ChunkManager] Using fallback data for asteroid garden at (${gardenX}, ${gardenY}) - chunk not active`);
->>>>>>> b9403dde
                     }
                 }
             }
@@ -1147,10 +1031,6 @@
         
         // Sort by discovery time (most recent first)
         discoveredAsteroidGardens.sort((a, b) => b.timestamp - a.timestamp);
-<<<<<<< HEAD
-=======
-        console.log(`[ChunkManager] getDiscoveredAsteroidGardens returning ${discoveredAsteroidGardens.length} asteroid gardens`);
->>>>>>> b9403dde
         return discoveredAsteroidGardens;
     }
 
@@ -1180,15 +1060,6 @@
         return null;
     }
 
-<<<<<<< HEAD
-    // Helper method to find an asteroid garden by its position in active chunks  
-    private findAsteroidGardenByPosition(x: number, y: number): any | null {
-        for (const chunk of this.activeChunks.values()) {
-            for (const asteroidGarden of chunk.asteroidGardens) {
-                // Check if asteroid garden position matches (using floor to match getObjectId)
-                if (Math.floor(asteroidGarden.x) === x && Math.floor(asteroidGarden.y) === y) {
-                    return asteroidGarden;
-=======
     // Helper method to find an asteroid garden by its position in active chunks
     private findAsteroidGardenByPosition(x: number, y: number): any | null {
         for (const chunk of this.activeChunks.values()) {
@@ -1196,14 +1067,11 @@
                 // Check if asteroid garden position matches (using floor to match getObjectId)
                 if (Math.floor(garden.x) === x && Math.floor(garden.y) === y) {
                     return garden;
->>>>>>> b9403dde
                 }
             }
         }
         return null;
     }
-<<<<<<< HEAD
-=======
 
     // Helper method to get basic colors for asteroid garden types (fallback when chunk not active)
     private getBasicGardenColors(gardenType: string): string[] {
@@ -1217,7 +1085,6 @@
         };
         return basicColors[gardenType] || ['#888888', '#999999', '#777777'];
     }
->>>>>>> b9403dde
     
     // Score a potential star system position based on distance from existing systems
     scoreStarSystemPosition(x: number, y: number, currentChunkX: number, currentChunkY: number): number {
