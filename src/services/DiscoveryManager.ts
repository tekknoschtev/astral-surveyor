// Discovery Manager - extracted from game.ts
// Handles discovery logic, rare discovery detection, and discovery sound coordination

import { Camera } from '../camera/camera.js';
import { SoundManager } from '../audio/soundmanager.js';
import { DiscoveryDisplay } from '../ui/ui.js';
import { DiscoveryLogbook } from '../ui/discoverylogbook.js';
import { NamingService } from '../naming/naming.js';
import { generateShareableURL } from '../utils/random.js';

// Enhanced discovery data structure with metadata
export interface DiscoveryEntry {
    id: string;
    name: string;
    type: string;
<<<<<<< HEAD
    objectType: 'star' | 'planet' | 'moon' | 'nebula' | 'asteroids' | 'wormhole' | 'blackhole' | 'comet' | 'region';
=======
    objectType: 'star' | 'planet' | 'moon' | 'nebula' | 'asteroids' | 'wormhole' | 'blackhole' | 'comet' | 'region' | 'rogue-planet';
>>>>>>> 7b4531ff
    coordinates: {
        x: number;
        y: number;
    };
    timestamp: number;
    rarity: 'common' | 'uncommon' | 'rare' | 'ultra-rare';
    notes?: string;
    shareableURL: string;
    metadata: {
        starTypeName?: string;
        planetTypeName?: string;
        nebulaType?: string;
        gardenType?: string;
        blackHoleTypeName?: string;
        regionType?: string;
        regionInfluence?: number;
        isNotable: boolean;
        discoveryRadius?: number;
    };
}

// Discovery categories for filtering
export type DiscoveryCategory = 'all' | 'stellar' | 'planetary' | 'exotic' | 'rare' | 'notable';

// Discovery statistics interface
export interface DiscoveryStatistics {
    totalDiscoveries: number;
    byType: Record<string, number>;
    byRarity: Record<string, number>;
    byCategory: Record<DiscoveryCategory, number>;
    rareDiscoveryCount: number;
    notableDiscoveryCount: number;
    firstDiscoveryTimestamp?: number;
    lastDiscoveryTimestamp?: number;
}

// Discovery filter options
export interface DiscoveryFilter {
    category?: DiscoveryCategory;
    rarity?: 'common' | 'uncommon' | 'rare' | 'ultra-rare';
    objectType?: 'star' | 'planet' | 'moon' | 'nebula' | 'asteroids' | 'wormhole' | 'blackhole' | 'comet' | 'rogue-planet';
    hasNotes?: boolean;
    dateRange?: {
        start: number;
        end: number;
    };
}

// Interface for celestial objects in discovery context
interface CelestialObject {
    type: 'star' | 'planet' | 'moon' | 'nebula' | 'asteroids' | 'wormhole' | 'blackhole' | 'comet' | 'rogue-planet';
    x: number;
    y: number;
    id?: string;
    starTypeName?: string;
    planetTypeName?: string;
    nebulaTypeData?: { name: string };
    wormholeId?: string;
    designation?: 'alpha' | 'beta';
    pairId?: string;
    blackHoleTypeName?: string;
    twinX?: number;
    twinY?: number;
    uniqueId?: string;
    canTraverse?: boolean | ((camera: Camera) => boolean);
    nebulaType?: string;
    gardenType?: string;
    gardenTypeData?: { name: string };
    variant?: 'ice' | 'rock' | 'volcanic'; // For rogue planets
    updatePosition?(deltaTime: number): void;
    update?(deltaTime: number): void;
    checkDiscovery?(camera: Camera, canvasWidth: number, canvasHeight: number): boolean;
}

// Black hole warning tracking interface
interface BlackHoleWarning {
    time: number;
    level: number;
}

export class DiscoveryManager {
    private soundManager: SoundManager;
    private discoveryDisplay: DiscoveryDisplay;
    private discoveryLogbook: DiscoveryLogbook;
    private namingService: NamingService;
    
    // Enhanced discovery tracking
    private discoveries: Map<string, DiscoveryEntry> = new Map();
    private discoveryIdCounter: number = 0;
    
    // Black hole warning tracking
    private lastBlackHoleWarnings: Map<string, BlackHoleWarning> = new Map();
    private readonly warningCooldown: number = 2.0; // 2 seconds between warnings

    constructor(
        soundManager: SoundManager,
        discoveryDisplay: DiscoveryDisplay,
        discoveryLogbook: DiscoveryLogbook,
        namingService: NamingService
    ) {
        this.soundManager = soundManager;
        this.discoveryDisplay = discoveryDisplay;
        this.discoveryLogbook = discoveryLogbook;
        this.namingService = namingService;
    }

    /**
     * Process a newly discovered object
     */
    processDiscovery(obj: CelestialObject, camera: Camera, chunkManager: any): void {
        const objectName = this.namingService.generateDisplayName(obj);
        const objectType = this.getObjectType(obj);
        const isNotable = this.namingService.isNotableDiscovery(obj);
        const shareableURL = generateShareableURL(camera.x, camera.y);
        
        // Create enhanced discovery entry
        const discoveryEntry = this.createDiscoveryEntry(obj, objectName, objectType, camera, isNotable, shareableURL);
        
        // Store in persistent discovery list
        this.discoveries.set(discoveryEntry.id, discoveryEntry);
        
        // Add to UI displays (maintain backward compatibility)
        this.discoveryDisplay.addDiscovery(objectName, objectType || 'Unknown');
        this.discoveryLogbook.addDiscovery(objectName, objectType || 'Unknown');
        chunkManager.markObjectDiscovered(obj, objectName);
        
        // Play discovery sound
        this.playDiscoverySound(obj, objectType || 'Unknown');
        
        // Handle rare discovery logging
        if (this.isRareDiscovery(obj)) {
            const logPrefix = isNotable ? '🌟 RARE DISCOVERY!' : '⭐ Discovery!';
            console.log(`${logPrefix} Share ${objectName} (${objectType}): ${shareableURL}`);
        }
    }

    /**
     * Process a newly discovered region
     */
    processRegionDiscovery(regionType: string, regionName: string, camera: Camera, influence: number, chunkManager?: any): void {
        // Check if this region has already been discovered
        const regionId = `region_${regionType}`;
        if (this.discoveries.has(regionId)) {
            return; // Already discovered
        }

        const shareableURL = generateShareableURL(camera.x, camera.y);
        const discoveryEntry = this.createRegionDiscoveryEntry(
            regionType,
            regionName,
            camera,
            influence,
            shareableURL
        );

        // Store in persistent discovery list
        this.discoveries.set(discoveryEntry.id, discoveryEntry);

        // Mark region as discovered in chunk manager
        if (chunkManager && chunkManager.markRegionDiscovered) {
            chunkManager.markRegionDiscovered(regionType, regionName, camera.x, camera.y, influence);
        }

        // Add to UI displays
        this.discoveryDisplay.addDiscovery(regionName, 'Cosmic Region');
        this.discoveryLogbook.addDiscovery(regionName, 'Cosmic Region');

        // Play discovery sound (soft discovery sound for regions)
        this.playRegionDiscoverySound();

        // Log region discovery
        console.log(`🌌 REGION DISCOVERY! You have entered ${regionName}. Share: ${shareableURL}`);
    }

    /**
     * Create a detailed discovery entry for a region
     */
    private createRegionDiscoveryEntry(
        regionType: string,
        regionName: string,
        camera: Camera,
        influence: number,
        shareableURL: string
    ): DiscoveryEntry {
        const timestamp = Date.now();

        return {
            id: `region_${regionType}`,
            name: regionName,
            type: 'Cosmic Region',
            objectType: 'region',
            coordinates: {
                x: camera.x,
                y: camera.y
            },
            timestamp,
            rarity: 'uncommon', // Regions are uncommon discoveries
            shareableURL,
            metadata: {
                regionType: regionType,
                regionInfluence: influence,
                isNotable: influence > 0.8, // High influence regions are notable
                discoveryRadius: 0 // Regions don't have discovery radius
            }
        };
    }

    /**
     * Play a soft discovery sound for regions
     */
    private playRegionDiscoverySound(): void {
        // Use the rare discovery sound for regions as they are special discoveries
        // The rare discovery sound is harmonically rich and appropriate for cosmic regions
        this.soundManager.playRareDiscovery();
    }

    /**
     * Create a detailed discovery entry from a celestial object
     */
    private createDiscoveryEntry(
        obj: CelestialObject, 
        objectName: string, 
        objectType: string, 
        camera: Camera, 
        isNotable: boolean, 
        shareableURL: string
    ): DiscoveryEntry {
        const timestamp = Date.now();
        const rarity = this.determineRarity(obj);
        
        return {
            id: this.generateDiscoveryId(),
            name: objectName,
            type: objectType,
            objectType: obj.type,
            coordinates: { x: obj.x, y: obj.y },
            timestamp,
            rarity,
            shareableURL,
            metadata: {
                starTypeName: obj.starTypeName,
                planetTypeName: obj.planetTypeName,
                nebulaType: obj.nebulaType,
                gardenType: obj.gardenType,
                blackHoleTypeName: obj.blackHoleTypeName,
                isNotable,
                discoveryRadius: this.calculateDiscoveryRadius(obj, camera)
            }
        };
    }

    /**
     * Generate unique discovery ID
     */
    private generateDiscoveryId(): string {
        return `discovery_${++this.discoveryIdCounter}_${Date.now()}`;
    }

    /**
     * Determine rarity level for a celestial object
     */
    private determineRarity(obj: CelestialObject): 'common' | 'uncommon' | 'rare' | 'ultra-rare' {
        if (obj.type === 'blackhole' || obj.type === 'wormhole') {
            return 'ultra-rare';
        }
        if (obj.type === 'nebula' || obj.type === 'comet') {
            return 'rare';
        }
        if (obj.type === 'moon') {
            return 'uncommon';
        }
        if (obj.type === 'star') {
            const starType = obj.starTypeName;
            if (starType === 'Neutron Star') return 'ultra-rare';
            if (starType === 'White Dwarf' || starType === 'Blue Giant') return 'rare';
            if (starType === 'Red Giant') return 'uncommon';
            return 'common';
        }
        if (obj.type === 'planet') {
            const planetType = obj.planetTypeName;
            if (planetType === 'Exotic World') return 'ultra-rare';
            if (planetType === 'Volcanic World' || planetType === 'Frozen World') return 'rare';
            return 'common';
        }
        if (obj.type === 'asteroids') {
            const gardenType = obj.gardenType;
            if (gardenType === 'rare_minerals' || gardenType === 'crystalline' || gardenType === 'icy') {
                return 'rare';
            }
            return 'uncommon';
        }
        if (obj.type === 'rogue-planet') {
            // Rogue planets are rare discoveries since they're uncommon (8% spawn rate) and drift in deep space
            const variant = obj.variant || 'rock';
            if (variant === 'volcanic') {
                return 'ultra-rare'; // Volcanic rogue planets with internal heat are extremely rare
            }
            return 'rare'; // Ice and rock variants are rare but not ultra-rare
        }
        return 'common';
    }

    /**
     * Calculate approximate discovery radius for metadata
     */
    private calculateDiscoveryRadius(obj: CelestialObject, camera: Camera): number {
        const distance = Math.sqrt((obj.x - camera.x) ** 2 + (obj.y - camera.y) ** 2);
        return Math.round(distance * 100) / 100; // Round to 2 decimal places
    }

    /**
     * Get the display type name for a celestial object
     */
    private getObjectType(obj: CelestialObject): string {
        if (obj.type === 'planet') {
            return obj.planetTypeName || 'Planet';
        } else if (obj.type === 'moon') {
            return 'Moon';
        } else if (obj.type === 'nebula') {
            return ('nebulaTypeData' in obj ? obj.nebulaTypeData?.name : undefined) || 'Nebula';
        } else if (obj.type === 'asteroids') {
            return ('gardenTypeData' in obj && obj.gardenTypeData?.name ? obj.gardenTypeData.name : 'Asteroid Garden');
        } else if (obj.type === 'wormhole') {
            return 'Stable Traversable Wormhole';
        } else if (obj.type === 'blackhole') {
            return obj.blackHoleTypeName || 'Black Hole';
        } else if (obj.type === 'star') {
            return obj.starTypeName || 'Star';
        } else if (obj.type === 'rogue-planet') {
            // Convert variant to display name using same logic as naming service
            const variant = obj.variant || 'rock';
            switch (variant) {
                case 'ice':
                    return 'Frozen Rogue Planet';
                case 'volcanic':
                    return 'Volcanic Rogue Planet';
                case 'rock':
                default:
                    return 'Rocky Rogue Planet';
            }
        }
        return 'Unknown';
    }

    /**
     * Determine if a celestial object qualifies as a rare discovery
     */
    isRareDiscovery(obj: CelestialObject): boolean {
        if (obj.type === 'star') {
            // Consider Neutron Stars, White Dwarfs, Blue Giants, and Red Giants as rare
            return obj.starTypeName === 'Neutron Star' || 
                   obj.starTypeName === 'White Dwarf' || 
                   obj.starTypeName === 'Blue Giant' ||
                   obj.starTypeName === 'Red Giant';
        } else if (obj.type === 'planet') {
            // Rare planet types are notable discoveries
            return obj.planetTypeName === 'Exotic World' || 
                   obj.planetTypeName === 'Volcanic World' || 
                   obj.planetTypeName === 'Frozen World';
        } else if (obj.type === 'moon') {
            // All moon discoveries are notable due to smaller discovery radius
            return true;
        } else if (obj.type === 'nebula') {
            // All nebulae are rare and notable discoveries
            return true;
        } else if (obj.type === 'asteroids') {
            // Rare mineral and crystalline asteroid gardens are notable
            const gardenType = 'gardenType' in obj && typeof obj.gardenType === 'string' ? obj.gardenType : undefined;
            return gardenType === 'rare_minerals' || gardenType === 'crystalline' || gardenType === 'icy';
        } else if (obj.type === 'wormhole') {
            // All wormholes are extremely rare and notable discoveries
            return true;
        } else if (obj.type === 'blackhole') {
            // All black holes are ultra-rare, cosmic discoveries of ultimate significance
            return true;
        } else if (obj.type === 'rogue-planet') {
            // All rogue planets are rare discoveries - lonely worlds drifting in deep space
            return true;
        }
        return false;
    }

    /**
     * Play appropriate discovery sound based on object type
     */
    private playDiscoverySound(obj: CelestialObject, objectType: string): void {
        if (obj.type === 'star') {
            this.soundManager.playStarDiscovery(obj.starTypeName);
        } else if (obj.type === 'planet') {
            this.soundManager.playPlanetDiscovery(obj.planetTypeName);
        } else if (obj.type === 'moon') {
            this.soundManager.playMoonDiscovery();
        } else if (obj.type === 'nebula') {
            // Play special sparkly nebula discovery sound
            const nebulaType = 'nebulaType' in obj && typeof obj.nebulaType === 'string' ? obj.nebulaType : 'emission';
            this.soundManager.playNebulaDiscovery(nebulaType);
        } else if (obj.type === 'asteroids') {
            // Play asteroid garden discovery sound (use planet discovery as base sound)
            this.soundManager.playPlanetDiscovery('Asteroid Garden');
        } else if (obj.type === 'wormhole') {
            // Play unique wormhole discovery sound - deep, resonant, otherworldly
            this.soundManager.playWormholeDiscovery();
        } else if (obj.type === 'blackhole') {
            // Play ultra-rare black hole discovery sound - deep, ominous, cosmic
            this.soundManager.playBlackHoleDiscovery();
        } else if (obj.type === 'comet') {
            // Play comet discovery sound - bright, swift, crystalline
            this.soundManager.playCometDiscovery();
        } else if (obj.type === 'rogue-planet') {
            // Play rogue planet discovery sound - use planet discovery with variant-specific tone
            const variant = obj.variant || 'rock';
            const displayType = variant === 'ice' ? 'Frozen World' : 
                               variant === 'volcanic' ? 'Volcanic World' : 'Rocky World';
            this.soundManager.playPlanetDiscovery(displayType);
        }
        
        // Play additional rare discovery sound for special objects
        if (this.isRareDiscovery(obj)) {
            setTimeout(() => {
                this.soundManager.playRareDiscovery();
            }, 300); // Delay for layered effect
        }
    }

    /**
     * Display black hole proximity warnings with cooldown management
     */
    displayBlackHoleWarning(message: string, warningLevel: number, isPastEventHorizon: boolean, blackHoleId: string): void {
        const currentTime = Date.now() / 1000; // Convert to seconds
        const lastWarning = this.lastBlackHoleWarnings.get(blackHoleId);
        
        // Check if we should show warning (different level or enough time passed)
        const shouldShowWarning = !lastWarning || 
                                 lastWarning.level !== warningLevel ||
                                 (currentTime - lastWarning.time) >= this.warningCooldown;
        
        if (shouldShowWarning) {
            // Display proximity warning with appropriate urgency indicators
            if (isPastEventHorizon) {
                // Critical warning - past event horizon
                this.discoveryDisplay.addNotification(`🚨 CRITICAL: ${message}`);
            } else if (warningLevel >= 2) {
                // High danger warning
                this.discoveryDisplay.addNotification(`🔥 DANGER: ${message}`);
            } else {
                // Caution level warning
                this.discoveryDisplay.addNotification(`⚠️ CAUTION: ${message}`);
            }
            
            // Update warning tracking
            this.lastBlackHoleWarnings.set(blackHoleId, {
                time: currentTime,
                level: warningLevel
            });
        }
    }

    // === Discovery List Management ===

    /**
     * Get all discoveries, optionally filtered
     */
    getDiscoveries(filter?: DiscoveryFilter): DiscoveryEntry[] {
        let discoveries = Array.from(this.discoveries.values());

        if (!filter) {
            return discoveries.sort((a, b) => b.timestamp - a.timestamp);
        }

        // Apply filters
        if (filter.category && filter.category !== 'all') {
            discoveries = discoveries.filter(d => this.matchesCategory(d, filter.category!));
        }

        if (filter.rarity) {
            discoveries = discoveries.filter(d => d.rarity === filter.rarity);
        }

        if (filter.objectType) {
            discoveries = discoveries.filter(d => d.objectType === filter.objectType);
        }

        if (filter.hasNotes !== undefined) {
            discoveries = discoveries.filter(d => filter.hasNotes ? !!d.notes : !d.notes);
        }

        if (filter.dateRange) {
            discoveries = discoveries.filter(d => 
                d.timestamp >= filter.dateRange!.start && 
                d.timestamp <= filter.dateRange!.end
            );
        }

        return discoveries.sort((a, b) => b.timestamp - a.timestamp);
    }

    /**
     * Get discovery statistics
     */
    getStatistics(): DiscoveryStatistics {
        const discoveries = Array.from(this.discoveries.values());
        const stats: DiscoveryStatistics = {
            totalDiscoveries: discoveries.length,
            byType: {},
            byRarity: {},
            byCategory: {
                all: discoveries.length,
                stellar: 0,
                planetary: 0,
                exotic: 0,
                rare: 0,
                notable: 0
            },
            rareDiscoveryCount: 0,
            notableDiscoveryCount: 0
        };

        if (discoveries.length > 0) {
            stats.firstDiscoveryTimestamp = Math.min(...discoveries.map(d => d.timestamp));
            stats.lastDiscoveryTimestamp = Math.max(...discoveries.map(d => d.timestamp));
        }

        // Calculate statistics
        for (const discovery of discoveries) {
            // By type
            stats.byType[discovery.type] = (stats.byType[discovery.type] || 0) + 1;
            
            // By rarity
            stats.byRarity[discovery.rarity] = (stats.byRarity[discovery.rarity] || 0) + 1;
            
            // By category
            const category = this.getDiscoveryCategory(discovery);
            if (category !== 'all') {
                stats.byCategory[category]++;
            }

            // Rare and notable counts
            if (discovery.rarity === 'rare' || discovery.rarity === 'ultra-rare') {
                stats.rareDiscoveryCount++;
            }
            
            if (discovery.metadata.isNotable) {
                stats.notableDiscoveryCount++;
            }
        }

        return stats;
    }

    /**
     * Add or update notes for a discovery
     */
    addDiscoveryNotes(discoveryId: string, notes: string): boolean {
        const discovery = this.discoveries.get(discoveryId);
        if (discovery) {
            discovery.notes = notes;
            return true;
        }
        return false;
    }

    /**
     * Get discovery by ID
     */
    getDiscoveryById(discoveryId: string): DiscoveryEntry | undefined {
        return this.discoveries.get(discoveryId);
    }

    /**
     * Check if a discovery matches a category
     */
    private matchesCategory(discovery: DiscoveryEntry, category: DiscoveryCategory): boolean {
        switch (category) {
            case 'all':
                return true;
            case 'stellar':
                return discovery.objectType === 'star';
            case 'planetary':
                return discovery.objectType === 'planet' || discovery.objectType === 'moon';
            case 'exotic':
                return discovery.objectType === 'nebula' || discovery.objectType === 'asteroids' || 
                       discovery.objectType === 'wormhole' || discovery.objectType === 'blackhole' || 
                       discovery.objectType === 'comet';
            case 'rare':
                return discovery.rarity === 'rare' || discovery.rarity === 'ultra-rare';
            case 'notable':
                return discovery.metadata.isNotable;
            default:
                return false;
        }
    }

    /**
     * Get the primary category for a discovery
     */
    private getDiscoveryCategory(discovery: DiscoveryEntry): DiscoveryCategory {
        if (discovery.metadata.isNotable) return 'notable';
        if (discovery.rarity === 'rare' || discovery.rarity === 'ultra-rare') return 'rare';
        if (discovery.objectType === 'star') return 'stellar';
        if (discovery.objectType === 'planet' || discovery.objectType === 'moon') return 'planetary';
        return 'exotic';
    }

    /**
     * Export discovery data for save/load integration
     */
    exportDiscoveryData(): { discoveries: DiscoveryEntry[], idCounter: number } {
        return {
            discoveries: Array.from(this.discoveries.values()),
            idCounter: this.discoveryIdCounter
        };
    }

    /**
     * Import discovery data from save/load system
     */
    importDiscoveryData(data: { discoveries: DiscoveryEntry[], idCounter: number }): void {
        this.discoveries.clear();
        this.discoveryIdCounter = data.idCounter || 0;
        
        for (const discovery of data.discoveries) {
            this.discoveries.set(discovery.id, discovery);
        }
    }
}<|MERGE_RESOLUTION|>--- conflicted
+++ resolved
@@ -13,11 +13,7 @@
     id: string;
     name: string;
     type: string;
-<<<<<<< HEAD
-    objectType: 'star' | 'planet' | 'moon' | 'nebula' | 'asteroids' | 'wormhole' | 'blackhole' | 'comet' | 'region';
-=======
     objectType: 'star' | 'planet' | 'moon' | 'nebula' | 'asteroids' | 'wormhole' | 'blackhole' | 'comet' | 'region' | 'rogue-planet';
->>>>>>> 7b4531ff
     coordinates: {
         x: number;
         y: number;
