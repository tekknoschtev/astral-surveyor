--- conflicted
+++ resolved
@@ -9,13 +9,10 @@
     "dev": "tsc --watch",
     "clean": "node -e \"const fs=require('fs'); try{fs.rmSync('dist',{recursive:true,force:true})}catch(e){} console.log('Cleaned dist directory')\"",
     "rebuild": "npm run clean && npm run build",
-<<<<<<< HEAD
     "lint": "eslint src/**/*.ts",
     "lint:fix": "eslint src/**/*.ts --fix",
     "format": "prettier --write src/**/*.ts",
     "format:check": "prettier --check src/**/*.ts",
-=======
->>>>>>> 153ea7eb
     "test": "npm run build && vitest run",
     "test:watch": "npm run build && vitest",
     "test:coverage": "npm run build && vitest run --coverage",
